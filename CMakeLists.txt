cmake_minimum_required(VERSION 3.13)
include(FetchContent)
set(FETCHCONTENT_QUIET OFF)
set(CMAKE_VERBOSE_MAKEFILE ON)
# FetchContent_MakeAvailable was introduced in 3.14
# there also isn't a version that accepts extra args at the end for add_subdirectory
# hence we write one ourselves
macro(FetchContent_MakeAvailable_Args NAME ARGS)
    FetchContent_GetProperties(${NAME})
    if(NOT ${NAME}_POPULATED)
        FetchContent_Populate(${NAME})
        add_subdirectory(${${NAME}_SOURCE_DIR} ${${NAME}_BINARY_DIR} ${ARGS})
    endif()
endmacro()

# we don't use git for LLVM here as it clones the entire LLVM repo which takes too long and we only need a small part of it

FetchContent_Declare(
  llvm
  URL      https://github.com/llvm/llvm-project/releases/download/llvmorg-12.0.0/llvm-12.0.0.src.tar.xz
  URL_HASH MD5=ceab21c9081e122a88d82216a80d0dc0
)

# FetchContent_Declare(
#   llvm
#   URL      https://github.com/llvm/llvm-project/releases/download/llvmorg-9.0.1/llvm-9.0.1.src.tar.xz
# )

FetchContent_Declare(
  googletest
  GIT_REPOSITORY https://github.com/google/googletest.git
  # this versions requires CMake >= 2.8.12 which silences the deprecation warning
  GIT_TAG        release-1.11.0
  GIT_PROGRESS   TRUE
)

FetchContent_Declare(
  yaml-cpp
  GIT_REPOSITORY https://github.com/jbeder/yaml-cpp.git
  # the latest tagged version (0.6.3) is fairly old and doesn't contain the needed CMake stuff for this to work properly
  # hence we pick the latest working commit
  GIT_TAG        a6bbe0e50ac4074f0b9b44188c28cf00caf1a723
  GIT_PROGRESS   TRUE
)

FetchContent_Declare(
  capstone-lib
  GIT_REPOSITORY https://github.com/UoB-HPC/capstone.git
  GIT_TAG Armv9.2-update
  GIT_PROGRESS TRUE

  # Old Git tag pre-Armv9.2
  # GIT_TAG e7be7d99e718ef9741026b80fc6f5e100fdf4f94 # trunk
)

cmake_policy(SET CMP0048 NEW)
project(SimEng VERSION 0.9.4 LANGUAGES C CXX)

# If no build type was defined, default to Release
if(NOT CMAKE_BUILD_TYPE)
  message(STATUS "Setting build type to Release as none was specified.")
  set(CMAKE_BUILD_TYPE "Release" CACHE
      STRING "Choose the type of build." FORCE)
endif()

# Require and enable C++17 support, and disable compiler extensions.
set(CMAKE_CXX_STANDARD 17)
set(CMAKE_CXX_STANDARD_REQUIRED ON)
set(CMAKE_CXX_EXTENSIONS OFF)

# Configure RPATH
set(CMAKE_INSTALL_RPATH "${CMAKE_INSTALL_PREFIX}/lib")
set(CMAKE_MACOSX_RPATH 1)

# Enable PIC for libraries
set(CMAKE_POSITION_INDEPENDENT_CODE ON)

# Enable additional compiler warnings for all targets
add_compile_options(-Wall)

# Disable RTTI for all targets
add_compile_options($<$<COMPILE_LANGUAGE:CXX>:-fno-rtti>)

# Include SimEng API headers in all targets and install them
include_directories(${CMAKE_CURRENT_SOURCE_DIR}/src/include)
install(DIRECTORY src/include/simeng
        DESTINATION include
        FILES_MATCHING PATTERN "*.hh")

# capstone
set(CAPSTONE_BUILD_TESTS OFF CACHE BOOL "Disable Capstone tests")
set(CAPSTONE_BUILD_SHARED OFF CACHE BOOL "Disable Capstone shared library")
set(CAPSTONE_BUILD_CSTOOL OFF CACHE BOOL "Disable cstool build")
set(CAPSTONE_INSTALL OFF CACHE BOOL "Disable install of capstone")

set(CAPSTONE_ARM_SUPPORT OFF CACHE BOOL "Disable A32 support")
set(CAPSTONE_MIPS_SUPPORT OFF CACHE BOOL "Disable MIPS support")
set(CAPSTONE_X86_SUPPORT OFF CACHE BOOL "Disable x86 support")
set(CAPSTONE_PPC_SUPPORT OFF CACHE BOOL "Disable PowerPC support")
set(CAPSTONE_SPARC_SUPPORT OFF CACHE BOOL "Disable Sparc support")
set(CAPSTONE_SYSZ_SUPPORT OFF CACHE BOOL "Disable SystemZ support")
set(CAPSTONE_XCORE_SUPPORT OFF CACHE BOOL "Disable XCore support")
set(CAPSTONE_M68K_SUPPORT OFF CACHE BOOL "Disable M68K support")
set(CAPSTONE_TMS320C64X_SUPPORT OFF CACHE BOOL "Disable TMS320C64x")
set(CAPSTONE_M680X_SUPPORT OFF CACHE BOOL "Disable M680x support")
set(CAPSTONE_EVM_SUPPORT OFF CACHE BOOL "Disable EVM support")
set(CAPSTONE_MOS65XX_SUPPORT OFF CACHE BOOL "Disable MSO65XX support")
set(CAPSTONE_WASM_SUPPORT OFF CACHE BOOL "Disable WASM support")
set(CAPSTONE_BPF_SUPPORT OFF CACHE BOOL "Disable BPF support")
set(CAPSTONE_RISCV_SUPPORT OFF CACHE BOOL "Disable RISCV support")

FetchContent_MakeAvailable_Args(capstone-lib EXCLUDE_FROM_ALL)
include_directories("${capstone_BINARY_DIR}/include" "${capstone_SOURCE_DIR}/include")

## Setup yaml-cpp ##
set(YAML_CPP_BUILD_TESTS OFF)
set(YAML_CPP_INSTALL OFF)

FetchContent_MakeAvailable_Args(yaml-cpp EXCLUDE_FROM_ALL)

option(SIMENG_ENABLE_TESTS "Whether to enable testing for SimEng" OFF)
option(SIMENG_USE_EXTERNAL_LLVM "Use an external LLVM rather than building it as a submodule" OFF)
option(SIMENG_SANITIZE "Enable compiler sanitizers" OFF)
option(SIMENG_OPTIMIZE "Enable Extra Compiler Optimizatoins" OFF)
option(SIMENG_ENABLE_SST "Compile SimEng SST Wrapper" OFF)

if (SIMENG_OPTIMIZE)
  # Turn on link time optimization for all targets.
  set(CMAKE_INTERPROCEDURAL_OPTIMIZATION ON)

  check_cxx_compiler_flag(-march=native X86)

  if(X86)
    add_compile_options(-march=native -mtune=native)
    add_link_options(-march=native -mtune=native)
  endif()
endif()

set(SANITIZE_OPTIONS -fsanitize=address -fsanitize=undefined -fno-omit-frame-pointer -fno-sanitize-recover=address,undefined)
if (SIMENG_SANITIZE)
    add_compile_options(${SANITIZE_OPTIONS})
    add_link_options(${SANITIZE_OPTIONS})
endif()

if(SIMENG_ENABLE_TESTS)

  ## Setup LLVM ##
  if (SIMENG_USE_EXTERNAL_LLVM)
    find_package(LLVM REQUIRED CONFIG NO_CMAKE_BUILDS_PATH)

      # Check LLVM version
    if (${LLVM_PACKAGE_VERSION} VERSION_LESS "8.0")
      message(FATAL_ERROR "LLVM version must be >= 8.0")
    endif()

  else()

    set(LLVM_TARGETS_TO_BUILD "AArch64" CACHE INTERNAL "")

    set(LLVM_BUILD_RUNTIME OFF)

    set(LLVM_BUILD_TOOLS OFF)
    set(LLVM_INCLUDE_TOOLS OFF)

    set(LLVM_BUILD_EXAMPLES OFF)
    set(LLVM_INCLUDE_EXAMPLES OFF)

    set(LLVM_BUILD_TESTS OFF)
    set(LLVM_INCLUDE_TESTS OFF)

    set(LLVM_BUILD_BENCHMARKS OFF)
    set(LLVM_INCLUDE_BENCHMARKS OFF)

    set(LLVM_BUILD_DOCS OFF)
    set(LLVM_INCLUDE_DOCS OFF)

    set(LLVM_INCLUDE_DOCS OFF)
    set(LLVM_ENABLE_BINDINGS OFF)
    set(LLVM_INSTALL_UTILS OFF)

    # XXX all LLVM specific cmake variables must be set BEFORE FetchContent_MakeAvailable otherwise they have no effect
    FetchContent_MakeAvailable_Args(llvm EXCLUDE_FROM_ALL)
    # make sure we get the headers too
    include_directories("${llvm_BINARY_DIR}/include" "${llvm_SOURCE_DIR}/include")

    find_package(LLVM REQUIRED CONFIG NO_DEFAULT_PATH
                 PATHS "${llvm_BINARY_DIR}/lib/cmake/llvm")

    # NOTE: we don't do the usual version checks here because it needs vars exported in find_LLVM
    # we just assume it's good beacuse it must be whitelisted in FetchContent_Declare

<<<<<<< HEAD
=======
  endif()

  # Check LLVM version
  if ((${LLVM_PACKAGE_VERSION} VERSION_LESS "9.0") OR (${LLVM_PACKAGE_VERSION} VERSION_GREATER_EQUAL "13.0"))
    message(FATAL_ERROR "LLVM version must be >= 9.0 and < 13.0")
>>>>>>> 260a2039
  endif()

  set(SIMENG_LLVM_VERSION ${LLVM_VERSION_MAJOR} CACHE INTERNAL "LLVM major version number used.")
  message(STATUS "Found LLVM ${LLVM_PACKAGE_VERSION}")
  message(STATUS "Using LLVMConfig.cmake in: ${LLVM_DIR}")

  # Check LLVM was built with the correct targets enabled
  if (NOT "AArch64" IN_LIST LLVM_TARGETS_TO_BUILD)
    message(FATAL_ERROR "LLVM was built without AArch64 target")
  endif()

  ## Setup googletest ##
  FetchContent_MakeAvailable_Args(googletest EXCLUDE_FROM_ALL)
  enable_testing()

  add_subdirectory(test)
  # saves us from having to build all targets before running the tests
  add_custom_target(test-all
    COMMAND ${CMAKE_CTEST_COMMAND}
    DEPENDS unittests regression-aarch64
  )
endif()

# include sources
add_subdirectory(src)
add_subdirectory(docs)

if (SIMENG_ENABLE_SST)
  if (SST_INSTALL_DIR)
    add_subdirectory(sst)
  else()
    message(WARNING "SST build was selected but SST install directory was not specified.
    Please specify -DSST_INSTALL_DIR=<path> for the SST build to proceed.")  
  endif()
endif()<|MERGE_RESOLUTION|>--- conflicted
+++ resolved
@@ -189,14 +189,11 @@
     # NOTE: we don't do the usual version checks here because it needs vars exported in find_LLVM
     # we just assume it's good beacuse it must be whitelisted in FetchContent_Declare
 
-<<<<<<< HEAD
-=======
   endif()
 
   # Check LLVM version
   if ((${LLVM_PACKAGE_VERSION} VERSION_LESS "9.0") OR (${LLVM_PACKAGE_VERSION} VERSION_GREATER_EQUAL "13.0"))
     message(FATAL_ERROR "LLVM version must be >= 9.0 and < 13.0")
->>>>>>> 260a2039
   endif()
 
   set(SIMENG_LLVM_VERSION ${LLVM_VERSION_MAJOR} CACHE INTERNAL "LLVM major version number used.")
