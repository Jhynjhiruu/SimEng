--- conflicted
+++ resolved
@@ -9,10 +9,7 @@
   # Timer-Frequency is in MHz.
   Timer-Frequency: 200
   Micro-Operations: True
-<<<<<<< HEAD
   Operand-Bypass: All
-=======
->>>>>>> 62c28909
 Fetch:
   Fetch-Block-Size: 32
   Loop-Buffer-Size: 64
