#pragma once

#include <array>
#include <unordered_map>

#include "simeng/BranchPredictor.hh"
#include "simeng/Instruction.hh"
#include "simeng/arch/aarch64/InstructionGroups.hh"

struct cs_arm64_op;

namespace simeng {
namespace arch {
namespace aarch64 {

/** Apply the shift specified by `shiftType` to the unsigned integer `value`,
 * shifting by `amount`. */
template <typename T>
std::enable_if_t<std::is_integral_v<T> && std::is_unsigned_v<T>, T> shiftValue(
    T value, uint8_t shiftType, uint8_t amount) {
  switch (shiftType) {
    case ARM64_SFT_LSL:
      return value << amount;
    case ARM64_SFT_LSR:
      return value >> amount;
    case ARM64_SFT_ASR:
      return static_cast<std::make_signed_t<T>>(value) >> amount;
    case ARM64_SFT_ROR: {
      // Assuming sizeof(T) is a power of 2.
      const auto mask = sizeof(T) * 8 - 1;
      assert((amount <= mask) && "Rotate amount exceeds type width");
      amount &= mask;
      return (value >> amount) | (value << ((-amount) & mask));
    }
    case ARM64_SFT_MSL: {
      // pad in with ones instead of zeros
      const auto mask = (1 << amount) - 1;
      return (value << amount) | mask;
    }
    case ARM64_SFT_INVALID:
      return value;
    default:
      assert(false && "Unknown shift type");
      return 0;
  }
}

/** Get the size of the data to be accessed from/to memory. */
inline uint8_t getDataSize(cs_arm64_op op) {
  // Check from top of the range downwards

  // ARM64_REG_Z0 -> +31 and ARM64_REG_V0 -> {end} are scalable vector registers
  // (Z) registers and vector registers respectively
  if (op.reg >= ARM64_REG_Z0) {
    // Data size for vector registers relies on opcode thus return 0
    return 0;
  }

  // ARM64_REG_X0 -> +28 are 64-bit (X) registers
  if (op.reg >= ARM64_REG_X0) {
    return 8;
  }

  // ARM64_REG_W0 -> +30 are 32-bit (W) registers
  if (op.reg >= ARM64_REG_W0) {
    return 4;
  }

  // ARM64_REG_S0 -> +31 are 32-bit arranged (S) neon registers
  if (op.reg >= ARM64_REG_S0) {
    return 4;
  }

  // ARM64_REG_Q0 -> +31 are 128-bit arranged (Q) neon registers
  if (op.reg >= ARM64_REG_Q0) {
    return 16;
  }

  // ARM64_REG_P0 -> +15 are 256-bit (P) registers
  if (op.reg >= ARM64_REG_P0) {
    return 1;
  }

  // ARM64_REG_H0 -> +31 are 16-bit arranged (H) neon registers
  if (op.reg >= ARM64_REG_H0) {
    return 2;
  }

  // ARM64_REG_D0 -> +31 are 64-bit arranged (D) neon registers
  if (op.reg >= ARM64_REG_D0) {
    return 8;
  }

  // ARM64_REG_B0 -> +31 are 8-bit arranged (B) neon registers
  if (op.reg >= ARM64_REG_B0) {
    return 1;
  }

  // ARM64_REG_XZR is the 64-bit zero register
  if (op.reg == ARM64_REG_XZR) {
    return 8;
  }

  // ARM64_REG_WZR is the 32-bit zero register
  if (op.reg == ARM64_REG_WZR) {
    return 4;
  }

  // ARM64_REG_WSP (w31) is the 32-bit stack pointer register
  if (op.reg == ARM64_REG_WSP) {
    return 4;
  }

  // ARM64_REG_SP (x31) is the 64-bit stack pointer register
  if (op.reg == ARM64_REG_SP) {
    return 8;
  }

  // ARM64_REG_NZCV is the NZCV flag register
  if (op.reg == ARM64_REG_NZCV) {
    return 1;
  }

  // ARM64_REG_X30 is the 64-bit link register
  if (op.reg == ARM64_REG_X30) {
    return 8;
  }

  // ARM64_REG_X29 is the 64-bit frame pointer
  if (op.reg == ARM64_REG_X29) {
    return 8;
  }

  // ARM64_REG_FFR (p15) is a special purpose predicate register
  if (op.reg == ARM64_REG_FFR) {
    return 1;
  }

  // ARM64_REG_INVALID is an invalid capstone register so return 0 bytes as size
  if (op.reg == ARM64_REG_INVALID) {
    return 0;
  }

  assert(false && "Failed to find register in macroOp metadata");
  return 0;
}

class Architecture;
struct InstructionMetadata;

namespace RegisterType {
/** The 64-bit general purpose register set: [w|x]0-31. */
const uint8_t GENERAL = 0;
/** The 128|2048 bit vector register set: [v|z]0-31. */
const uint8_t VECTOR = 1;
/** The 32 bit predicate register set: p0-15. */
const uint8_t PREDICATE = 2;
/** The 4-bit NZCV condition flag register. */
const uint8_t NZCV = 3;
/** The system registers. */
const uint8_t SYSTEM = 4;
}  // namespace RegisterType

/** A struct holding user-defined execution information for a aarch64
 * instruction. */
struct ExecutionInfo {
  /** The latency for the instruction. */
  uint16_t latency = 1;

  /** The execution throughput for the instruction. */
  uint16_t stallCycles = 1;

  /** The ports that support the instruction. */
  std::vector<uint8_t> ports = {};
};

enum class InstructionException {
  None = 0,
  EncodingUnallocated,
  EncodingNotYetImplemented,
  ExecutionNotYetImplemented,
  MisalignedPC,
  DataAbort,
  SupervisorCall,
  HypervisorCall,
  SecureMonitorCall,
  NoAvailablePort,
<<<<<<< HEAD
  BreakpointInstruction
=======
  UnmappedSysReg
>>>>>>> 4b3ad611
};

/** The opcodes of simeng aarch64 micro-operations. */
namespace MicroOpcode {
const uint8_t OFFSET_IMM = 0;
const uint8_t OFFSET_REG = 1;
const uint8_t LDR_ADDR = 2;
const uint8_t STR_ADDR = 3;
const uint8_t STR_DATA = 4;
// INVALID is the default value reserved for non-micro-operation instructions
const uint8_t INVALID = 255;
}  // namespace MicroOpcode

/** A struct to group micro-operation information together. */
struct MicroOpInfo {
  bool isMicroOp = false;
  uint8_t microOpcode = MicroOpcode::INVALID;
  uint8_t dataSize = 0;
  bool isLastMicroOp = true;
  int microOpIndex = 0;
};

/** A basic ARMv8-a implementation of the `Instruction` interface. */
class Instruction : public simeng::Instruction {
 public:
  /** Construct an instruction instance by decoding a provided instruction word.
   */
  Instruction(const Architecture& architecture,
              const InstructionMetadata& metadata,
              MicroOpInfo microOpInfo = MicroOpInfo());

  /** Construct an instruction instance that raises an exception. */
  Instruction(const Architecture& architecture,
              const InstructionMetadata& metadata,
              InstructionException exception);

  /** Retrieve the identifier for the first exception that occurred during
   * processing this instruction. */
  virtual InstructionException getException() const;

  /** Retrieve the source registers this instruction reads. */
  const span<Register> getOperandRegisters() const override;

  /** Retrieve the destination registers this instruction will write to.
   * A register value of -1 signifies a Zero Register read, and should not be
   * renamed. */
  const span<Register> getDestinationRegisters() const override;

  /** Check whether the operand at index `i` has had a value supplied. */
  bool isOperandReady(int index) const override;

  /** Override the specified source register with a renamed physical register.
   */
  void renameSource(uint8_t i, Register renamed) override;

  /** Override the specified destination register with a renamed physical
   * register. */
  void renameDestination(uint8_t i, Register renamed) override;

  /** Provide a value for the operand at the specified index. */
  virtual void supplyOperand(uint8_t i, const RegisterValue& value) override;

  /** Check whether all operand values have been supplied, and the instruction
   * is ready to execute. */
  bool canExecute() const override;

  /** Execute the instruction. */
  void execute() override;

  /** Retrieve register results. */
  const span<RegisterValue> getResults() const override;

  /** Generate memory addresses this instruction wishes to access. */
  span<const MemoryAccessTarget> generateAddresses() override;

  /** Retrieve previously generated memory addresses. */
  span<const MemoryAccessTarget> getGeneratedAddresses() const override;

  /** Provide data from a requested memory address. */
  void supplyData(uint64_t address, const RegisterValue& data) override;

  /** Retrieve supplied memory data. */
  span<const RegisterValue> getData() const override;

  /** Early misprediction check; see if it's possible to determine whether the
   * next instruction address was mispredicted without executing the
   * instruction. */
  std::tuple<bool, uint64_t> checkEarlyBranchMisprediction() const override;

  /** Retrieve branch type. */
  BranchType getBranchType() const override;

  /** Retrieve a branch target from the instruction's metadata if known. */
  uint64_t getKnownTarget() const override;

  /** Is this a store address operation (a subcategory of store operations which
   * deal with the generation of store addresses to store data at)? */
  bool isStoreAddress() const override;

  /** Is this a store data operation (a subcategory of store operations which
   * deal with the supply of data to be stored)? */
  bool isStoreData() const override;

  /** Is this a load operation? */
  bool isLoad() const override;

  /** Is this a branch operation? */
  bool isBranch() const override;

  /** Retrieve the instruction group this instruction belongs to. */
  uint16_t getGroup() const override;

  /** Set this instruction's execution information including it's execution
   * latency and throughput, and the set of ports which support it. */
  void setExecutionInfo(const ExecutionInfo& info);

  /** Get this instruction's supported set of ports. */
  const std::vector<uint8_t>& getSupportedPorts() override;

  /** Retrieve the instruction's metadata. */
  const InstructionMetadata& getMetadata() const;

  /** A special register value representing the zero register. If passed to
   * `setSourceRegisters`/`setDestinationRegisters`, the value will be
   * automatically supplied as zero. */
  static const Register ZERO_REGISTER;

  /** The maximum number of source registers any supported AArch64 instruction
   * can have. */
  static const uint8_t MAX_SOURCE_REGISTERS = 6;

 private:
  /** The maximum number of destination registers any supported AArch64
   * instruction can have. */
  static const uint8_t MAX_DESTINATION_REGISTERS = 4;

  /** A reference to the ISA instance this instruction belongs to. */
  const Architecture& architecture_;

  /** A reference to the decoding metadata for this instruction. */
  const InstructionMetadata& metadata;

  /** An array of source registers. */
  std::array<Register, MAX_SOURCE_REGISTERS> sourceRegisters;
  /** The number of source registers this instruction reads from. */
  uint8_t sourceRegisterCount = 0;

  /** An array of destination registers. */
  std::array<Register, MAX_DESTINATION_REGISTERS> destinationRegisters;
  /** The number of destination registers this instruction writes to. */
  uint8_t destinationRegisterCount = 0;

  /** An array of provided operand values. Each entry corresponds to a
   * `sourceRegisters` entry. */
  std::array<RegisterValue, MAX_SOURCE_REGISTERS> operands;

  /** An array of generated output results. Each entry corresponds to a
   * `destinationRegisters` entry. */
  std::array<RegisterValue, MAX_DESTINATION_REGISTERS> results;

  /** The current exception state of this instruction. */
  InstructionException exception_ = InstructionException::None;

  // Decoding
  /** Process the instruction's metadata to determine source/destination
   * registers. */
  void decode();

  /** Helper function to check if the current source register is a
   * Zero-register. If it is then it is immediatly decoded as such and added to
   * the instruction's operands list. Otherwise, the count for operands pending
   * is incremented by 1.*/
  void checkZeroReg();

  /** Generate an EncodingNotYetImplemented exception. */
  void nyi();

  /** Generate an EncodingUnallocated exception. */
  void unallocated();

  /** Set the source registers of the instruction, and create a corresponding
   * operands vector. Zero register references will be pre-supplied with a value
   * of 0. */
  void setSourceRegisters(const std::vector<Register>& registers);

  /** Set the destination registers for the instruction, and create a
   * corresponding results vector. */
  void setDestinationRegisters(const std::vector<Register>& registers);

  // Scheduling
  /** The number of operands that have not yet had values supplied. Used to
   * determine execution readiness. */
  short operandsPending = 0;

  // Execution
  /** Generate an ExecutionNotYetImplemented exception. */
  void executionNYI();

  // Execution
  /** Generate an EncodingUnallocated exception. */
  void executionINV();

  // Instruction Identifiers
  /** Operates on scalar values */
  bool isScalarData_ = false;
  /** Operates on vector values. */
  bool isVectorData_ = false;
  /** Uses Z registers as source and/or destination operands. */
  bool isSVEData_ = false;
  /** Doesn't have a shift operand. */
  bool isNoShift_ = true;
  /** Is a logical operation. */
  bool isLogical_ = false;
  /** Is a compare operation. */
  bool isCompare_ = false;
  /** Is a convert operation. */
  bool isConvert_ = false;
  /** Is a multiply operation. */
  bool isMultiply_ = false;
  /** Is a divide or square root operation */
  bool isDivideOrSqrt_ = false;
  /** Writes to a predicate register */
  bool isPredicate_ = false;
  /** Is a load operation. */
  bool isLoad_ = false;
  /** Is a store address operation. */
  bool isStoreAddress_ = false;
  /** Is a store data operation. */
  bool isStoreData_ = false;
  /** Is a branch operation. */
  bool isBranch_ = false;
  /** Is the micro-operation opcode of the instruction, where appropriate. */
  uint8_t microOpcode_ = MicroOpcode::INVALID;
  /** Is the micro-operation opcode of the instruction, where appropriate. */
  uint8_t dataSize_ = 0;

  // Memory
  /** Set the accessed memory addresses, and create a corresponding memory data
   * vector. */
  void setMemoryAddresses(const std::vector<MemoryAccessTarget>& addresses);

  void setMemoryAddresses(std::vector<MemoryAccessTarget>&& addresses);

  /** The memory addresses this instruction accesses, as a vector of {offset,
   * width} pairs. */
  std::vector<MemoryAccessTarget> memoryAddresses;

  /** A vector of memory values, that were either loaded memory, or are prepared
   * for sending to memory (according to instruction type). Each entry
   * corresponds to a `memoryAddresses` entry. */
  std::vector<RegisterValue> memoryData;

  // Execution helpers
  /** Extend `value` according to `extendType`, and left-shift the result by
   * `shift` */
  uint64_t extendValue(uint64_t value, uint8_t extendType, uint8_t shift) const;

  /** Extend `value` using extension/shifting rules defined in `op`. */
  uint64_t extendOffset(uint64_t value, const cs_arm64_op& op) const;
};

}  // namespace aarch64
}  // namespace arch
}  // namespace simeng<|MERGE_RESOLUTION|>--- conflicted
+++ resolved
@@ -185,11 +185,8 @@
   HypervisorCall,
   SecureMonitorCall,
   NoAvailablePort,
-<<<<<<< HEAD
+  UnmappedSysReg,
   BreakpointInstruction
-=======
-  UnmappedSysReg
->>>>>>> 4b3ad611
 };
 
 /** The opcodes of simeng aarch64 micro-operations. */
