#include "simeng/arch/riscv/Instruction.hh"

#include <algorithm>
#include <cassert>
#include <vector>

#include "InstructionMetadata.hh"

namespace simeng {
namespace arch {
namespace riscv {

Instruction::Instruction(const Architecture& architecture,
                         const InstructionMetadata& metadata)
    : architecture_(architecture),
      metadata_(metadata),
      exception_(metadata.getMetadataException()) {
  exceptionEncountered_ = metadata.getMetadataExceptionEncountered();
  decode();
}

Instruction::Instruction(const Architecture& architecture,
                         const InstructionMetadata& metadata,
                         InstructionException exception)
    : architecture_(architecture), metadata_(metadata) {
  exception_ = exception;
  exceptionEncountered_ = true;
}

InstructionException Instruction::getException() const { return exception_; }

const span<Register> Instruction::getSourceRegisters() const {
  return {const_cast<Register*>(sourceRegisters_.data()), sourceRegisterCount_};
}

const span<RegisterValue> Instruction::getSourceOperands() const {
  return {const_cast<RegisterValue*>(sourceValues_.data()),
          sourceRegisterCount_};
}

const span<Register> Instruction::getDestinationRegisters() const {
  return {const_cast<Register*>(destinationRegisters_.data()),
          destinationRegisterCount_};
}

<<<<<<< HEAD
bool Instruction::isSourceOperandReady(int index) const {
  // TODO casting registerValue to bool seems bad
  return static_cast<bool>(operands[index]);
=======
bool Instruction::isOperandReady(int index) const {
  return static_cast<bool>(sourceValues_[index]);
>>>>>>> f4bd1efc
}

void Instruction::renameSource(uint16_t i, Register renamed) {
  sourceRegisters_[i] = renamed;
}
void Instruction::renameDestination(uint16_t i, Register renamed) {
  destinationRegisters_[i] = renamed;
}

void Instruction::supplyOperand(uint16_t i, const RegisterValue& value) {
  assert(!canExecute() &&
         "Attempted to provide an operand to a ready-to-execute instruction");
  assert(value.size() > 0 &&
         "Attempted to provide an uninitialised RegisterValue");

  sourceValues_[i] = value;
  sourceOperandsPending_--;
}

void Instruction::supplyData(uint64_t address, const RegisterValue& data) {
  for (size_t i = 0; i < memoryAddresses_.size(); i++) {
    if (memoryAddresses_[i].address == address && !memoryData_[i]) {
      if (!data) {
        // Raise exception for failed read
        // TODO: Move this logic to caller and distinguish between different
        // memory faults (e.g. bus error, page fault, seg fault)
        exception_ = InstructionException::DataAbort;
        exceptionEncountered_ = true;
        memoryData_[i] = RegisterValue(0, memoryAddresses_[i].size);
      } else {
        memoryData_[i] = data;
      }
      dataPending_--;
      return;
    }
  }
}

span<const RegisterValue> Instruction::getData() const {
  return {memoryData_.data(), memoryData_.size()};
}

bool Instruction::canExecute() const { return (sourceOperandsPending_ == 0); }

const span<RegisterValue> Instruction::getResults() const {
  return {const_cast<RegisterValue*>(results_.data()),
          destinationRegisterCount_};
}

void Instruction::setResults(span<RegisterValue> resultsInput) {
  assert(resultsInput.size() <= results.size() &&
         "[SimEng:Instruction] More results than size of array");
  uint8_t n = 0;
  for (auto result : resultsInput) {
    results[n] = result;
    n++;
  }
}

bool Instruction::isStoreAddress() const { return isStore_; }
bool Instruction::isStoreData() const { return isStore_; }
bool Instruction::isLoad() const { return isLoad_; }
bool Instruction::isBranch() const { return isBranch_; }
bool Instruction::isAtomic() const { return isAtomic_; }
bool Instruction::isFloat() const { return isFloat_; }

void Instruction::setMemoryAddresses(
    const std::vector<memory::MemoryAccessTarget>& addresses) {
  memoryData_ = std::vector<RegisterValue>(addresses.size());
  memoryAddresses_ = addresses;
  dataPending_ = addresses.size();
}
void Instruction::printInstructionInfo() {
  std::cerr << metadata.mnemonic << " " << metadata.operandStr << std::endl;
}

span<const memory::MemoryAccessTarget> Instruction::getGeneratedAddresses()
    const {
  return {memoryAddresses_.data(), memoryAddresses_.size()};
}

std::tuple<bool, uint64_t> Instruction::checkEarlyBranchMisprediction() const {
  assert(
      !executed_ &&
      "Early branch misprediction check shouldn't be called after execution");

  if (!isBranch()) {
    // Instruction isn't a branch; if predicted as taken, it will require a
    // flush
    return {prediction_.taken, instructionAddress_ + 4};
  }

  // Not enough information to determine this was a misprediction
  return {false, 0};
}

BranchType Instruction::getBranchType() const { return branchType_; }

int64_t Instruction::getKnownOffset() const { return knownOffset_; }

uint16_t Instruction::getGroup() const {
  uint16_t base = InstructionGroups::INT;

  if (isFloat()) {
    base = InstructionGroups::FLOAT;
  }

  if (isBranch()) return InstructionGroups::BRANCH;
  if (isLoad()) return base + 8;
  if (isStoreAddress()) return base + 9;
  if (isDivide_) return base + 7;
  if (isMultiply_) return base + 6;
  if (isShift_ || isConvert_) return base + 5;
  if (isLogical_) return base + 4;
  if (isCompare_) return base + 3;
  return base + 2;  // Default return is {Data type}_SIMPLE_ARTH
}

void Instruction::setExecutionInfo(const ExecutionInfo& info) {
  if (isLoad_ || isStore_) {
    lsqExecutionLatency_ = info.latency;
  } else {
    latency_ = info.latency;
  }
  stallCycles_ = info.stallCycles;
  supportedPorts_ = info.ports;
}

const std::vector<uint16_t>& Instruction::getSupportedPorts() {
  if (supportedPorts_.size() == 0) {
    exception_ = InstructionException::NoAvailablePort;
    exceptionEncountered_ = true;
  }
  return supportedPorts_;
}

const InstructionMetadata& Instruction::getMetadata() const {
  return metadata_;
}

const Architecture& Instruction::getArchitecture() const {
  return architecture_;
}

}  // namespace riscv
}  // namespace arch
}  // namespace simeng<|MERGE_RESOLUTION|>--- conflicted
+++ resolved
@@ -43,14 +43,9 @@
           destinationRegisterCount_};
 }
 
-<<<<<<< HEAD
 bool Instruction::isSourceOperandReady(int index) const {
   // TODO casting registerValue to bool seems bad
-  return static_cast<bool>(operands[index]);
-=======
-bool Instruction::isOperandReady(int index) const {
   return static_cast<bool>(sourceValues_[index]);
->>>>>>> f4bd1efc
 }
 
 void Instruction::renameSource(uint16_t i, Register renamed) {
@@ -101,11 +96,11 @@
 }
 
 void Instruction::setResults(span<RegisterValue> resultsInput) {
-  assert(resultsInput.size() <= results.size() &&
+  assert(resultsInput.size() <= results_.size() &&
          "[SimEng:Instruction] More results than size of array");
   uint8_t n = 0;
   for (auto result : resultsInput) {
-    results[n] = result;
+    results_[n] = result;
     n++;
   }
 }
@@ -124,7 +119,7 @@
   dataPending_ = addresses.size();
 }
 void Instruction::printInstructionInfo() {
-  std::cerr << metadata.mnemonic << " " << metadata.operandStr << std::endl;
+  std::cerr << metadata_.mnemonic << " " << metadata_.operandStr << std::endl;
 }
 
 span<const memory::MemoryAccessTarget> Instruction::getGeneratedAddresses()
