#include "simeng/models/inorder/Core.hh"

#include <iomanip>
#include <ios>
#include <sstream>
#include <string>

namespace simeng {
namespace models {
namespace inorder {

// TODO: Replace with config options
const unsigned int blockSize = 16;
const unsigned int clockFrequency = 2.5 * 1e9;

Core::Core(MemoryInterface& instructionMemory, MemoryInterface& dataMemory,
           uint64_t processMemorySize, uint64_t entryPoint,
<<<<<<< HEAD
           const arch::Architecture& isa, BranchPredictor& branchPredictor,
           Statistics& stats)
=======
           const arch::Architecture& isa, BranchPredictor& branchPredictor)
>>>>>>> 62c28909
    : dataMemory_(dataMemory),
      isa_(isa),
      stats_(stats),
      registerFileSet_(isa.getRegisterFileStructures()),
      architecturalRegisterFileSet_(registerFileSet_),
      fetchToDecodeBuffer_(1, {}),
      decodeToExecuteBuffer_(1, nullptr),
      completionSlots_(1, {1, nullptr}),
      fetchUnit_(fetchToDecodeBuffer_, instructionMemory, processMemorySize,
                 entryPoint, blockSize, isa, branchPredictor, stats_),
      decodeUnit_(fetchToDecodeBuffer_, decodeToExecuteBuffer_, branchPredictor,
                  stats_),
      executeUnit_(
          decodeToExecuteBuffer_, completionSlots_[0],
          [this](auto regs, auto values) { forwardOperands(regs, values); },
          [this](auto instruction) { handleLoad(instruction); },
          [this](auto instruction) { storeData(instruction); },
          [this](auto instruction) { raiseException(instruction); },
          branchPredictor, stats_, false),
      writebackUnit_(
          completionSlots_, registerFileSet_, [](auto insnId) {}, stats_) {
  // Query and apply initial state
  auto state = isa.getInitialState();
  applyStateChange(state);
<<<<<<< HEAD

  // Register stat counters
  ticksCntr_ = stats_.registerStat("core.cycles");
  flushesCntr_ = stats_.registerStat("core.flushes");
=======
>>>>>>> 62c28909
};

void Core::tick() {
  stats_.incrementStat(ticksCntr_, 1);

  if (hasHalted_) return;

  if (hasHalted_) return;

  if (exceptionHandler_ != nullptr) {
    processExceptionHandler();
    return;
  }

  // Writeback must be ticked at start of cycle, to ensure decode reads the
  // correct values
  writebackUnit_.tick();

  // Tick units
  fetchUnit_.tick();
  decodeUnit_.tick();
  executeUnit_.tick();

  // Wipe any data read responses, as they will have been handled by this point
  dataMemory_.clearCompletedReads();

  // Read pending registers for ready-to-execute uop; must happen after execute
  // to allow operand forwarding to take place first
  readRegisters();

  // Tick buffers
  // Each unit must have wiped the entries at the head of the buffer after use,
  // as these will now loop around and become the tail.
  fetchToDecodeBuffer_.tick();
  decodeToExecuteBuffer_.tick();
  for (auto& buffer : completionSlots_) {
    buffer.tick();
  }

  if (exceptionGenerated_) {
    handleException();
    fetchUnit_.requestFromPC();
    return;
  }

  // Check for flush
  if (executeUnit_.shouldFlush()) {
    // Flush was requested at execute stage
    // Update PC and wipe younger buffers (Fetch/Decode, Decode/Execute)
    auto targetAddress = executeUnit_.getFlushAddress();

    fetchUnit_.flushLoopBuffer();
    fetchUnit_.updatePC(targetAddress);
    fetchToDecodeBuffer_.fill({});
    decodeToExecuteBuffer_.fill(nullptr);
    decodeUnit_.purgeFlushed();

    stats_.incrementStat(flushesCntr_, 1);
  } else if (decodeUnit_.shouldFlush()) {
    // Flush was requested at decode stage
    // Update PC and wipe Fetch/Decode buffer.
    auto targetAddress = decodeUnit_.getFlushAddress();

    fetchUnit_.flushLoopBuffer();
    fetchUnit_.updatePC(targetAddress);
    fetchToDecodeBuffer_.fill({});

    stats_.incrementStat(flushesCntr_, 1);
  }

  fetchUnit_.requestFromPC();
<<<<<<< HEAD
  isa_.updateSystemTimerRegisters(&registerFileSet_,
                                  stats_.getFullSimStat(ticksCntr_));
=======
  isa_.updateSystemTimerRegisters(&registerFileSet_, ticks_);
>>>>>>> 62c28909
}

bool Core::hasHalted() const {
  if (hasHalted_) {
    return true;
  }

  // Core is considered to have halted when the fetch unit has halted, there
  // are no uops at the head of any buffer, and no exception is currently being
  // handled.
  bool decodePending = fetchToDecodeBuffer_.getHeadSlots()[0].size() > 0;
  bool executePending = decodeToExecuteBuffer_.getHeadSlots()[0] != nullptr;
  bool writebackPending = completionSlots_[0].getHeadSlots()[0] != nullptr;

  return (fetchUnit_.hasHalted() && !decodePending && !writebackPending &&
          !executePending && exceptionHandler_ == nullptr);
}

const ArchitecturalRegisterFileSet& Core::getArchitecturalRegisterFileSet()
    const {
  return architecturalRegisterFileSet_;
}

uint64_t Core::getInstructionsRetiredCount() const {
  return writebackUnit_.getuopsWrittenCount();
}

uint64_t Core::getSystemTimer() const {
  // TODO: This will need to be changed if we start supporting DVFS.
  return stats_.getFullSimStat(ticksCntr_) / (clockFrequency / 1e9);
}

std::map<std::string, std::string> Core::getStats() const {
  std::map<std::string, std::string> finalStatDump = {
      {"branch.executed", "0"},
      {"branch.mispredict", "0"},
      {"core.cycles", "0"},
      {"core.flushes", "0"},
      {"writeback.uopsExecuted", "0"}};
  stats_.fillSimulationStats(finalStatDump);

  // Calculate IPC
  auto ipc = std::stoi(finalStatDump["writeback.uopsExecuted"]) /
             static_cast<float>(stats_.getFullSimStat(ticksCntr_));
  std::ostringstream ipcStr;
  ipcStr << std::setprecision(2) << ipc;
  finalStatDump["ipc"] = ipcStr.str();

  // Calculate the branch miss rate
  auto branchMissRate =
      100.0f *
      static_cast<float>(std::stoi(finalStatDump["branch.mispredict"])) /
      static_cast<float>(std::stoi(finalStatDump["branch.executed"]));
  std::ostringstream branchMissRateStr;
  branchMissRateStr << std::setprecision(3) << branchMissRate << "%";
  finalStatDump["branch.missrate"] = branchMissRateStr.str();

  return finalStatDump;
}

void Core::raiseException(const std::shared_ptr<Instruction>& instruction) {
  exceptionGenerated_ = true;
  exceptionGeneratingInstruction_ = instruction;
}

void Core::handleException() {
  exceptionGenerated_ = false;

  exceptionHandler_ =
      isa_.handleException(exceptionGeneratingInstruction_, *this, dataMemory_);

  processExceptionHandler();

  // Flush pipeline
  fetchToDecodeBuffer_.fill({});
  decodeToExecuteBuffer_.fill(nullptr);
  decodeUnit_.purgeFlushed();
  completionSlots_[0].fill(nullptr);
}

void Core::processExceptionHandler() {
  assert(exceptionHandler_ != nullptr &&
         "Attempted to process an exception handler that wasn't present");
  if (dataMemory_.hasPendingRequests()) {
    // Must wait for all memory requests to complete before processing the
    // exception
    return;
  }

  auto success = exceptionHandler_->tick();
  if (!success) {
    // Exception handler requires further ticks to complete
    return;
  }

  const auto& result = exceptionHandler_->getResult();

  if (result.fatal) {
    hasHalted_ = true;
    std::cout << "[SimEng:Core] Halting due to fatal exception" << std::endl;
  } else {
    fetchUnit_.flushLoopBuffer();
    fetchUnit_.updatePC(result.instructionAddress);
    applyStateChange(result.stateChange);
  }

  exceptionHandler_ = nullptr;
}

void Core::loadData(const std::shared_ptr<Instruction>& instruction) {
  const auto& addresses = instruction->getGeneratedAddresses();
  for (const auto& target : addresses) {
    dataMemory_.requestRead(target);
  }

  // NOTE: This model only supports zero-cycle data memory models, and will not
  // work unless data requests are handled synchronously.
  for (const auto& response : dataMemory_.getCompletedReads()) {
    instruction->supplyData(response.target.address, response.data);
  }

  assert(instruction->hasAllData() &&
         "Load instruction failed to obtain all data this cycle");

  instruction->execute();

  if (instruction->isStoreData()) {
    storeData(instruction);
  }
}

void Core::storeData(const std::shared_ptr<Instruction>& instruction) {
  if (instruction->isStoreAddress()) {
    auto addresses = instruction->getGeneratedAddresses();
    for (auto const& target : addresses) {
      previousAddresses_.push(target);
    }
  }
  if (instruction->isStoreData()) {
    const auto data = instruction->getData();
    for (size_t i = 0; i < data.size(); i++) {
      dataMemory_.requestWrite(previousAddresses_.front(), data[i]);
      previousAddresses_.pop();
    }
  }
}

void Core::forwardOperands(const span<Register>& registers,
                           const span<RegisterValue>& values) {
  assert(registers.size() == values.size() &&
         "Mismatched register and value vector sizes");

  const auto& uop = decodeToExecuteBuffer_.getTailSlots()[0];
  if (uop == nullptr) {
    return;
  }

  auto sourceRegisters = uop->getOperandRegisters();
  for (size_t i = 0; i < registers.size(); i++) {
    // Check each forwarded register vs source operands and supply for each
    // match
    for (size_t operand = 0; operand < sourceRegisters.size(); operand++) {
      const auto& sourceReg = sourceRegisters[operand];
      if (uop->canExecute()) {
        return;
      }
      if (sourceReg == registers[i] && !uop->isOperandReady(operand)) {
        // Supply the operand
        uop->supplyOperand(operand, values[i]);
      }
    }
  }
}

void Core::readRegisters() {
  if (decodeToExecuteBuffer_.isStalled()) {
    return;
  }

  const auto& uop = decodeToExecuteBuffer_.getTailSlots()[0];
  if (uop == nullptr) {
    return;
  }

  // Register read
  // Identify missing registers and supply values
  const auto& sourceRegisters = uop->getOperandRegisters();
  for (size_t i = 0; i < sourceRegisters.size(); i++) {
    const auto& reg = sourceRegisters[i];
    if (!uop->isOperandReady(i)) {
      uop->supplyOperand(i, registerFileSet_.get(reg));
    }
  }
}

void Core::applyStateChange(const arch::ProcessStateChange& change) {
  // Update registers in accoradance with the ProcessStateChange type
  switch (change.type) {
    case arch::ChangeType::INCREMENT: {
      for (size_t i = 0; i < change.modifiedRegisters.size(); i++) {
        registerFileSet_.set(
            change.modifiedRegisters[i],
            registerFileSet_.get(change.modifiedRegisters[i]).get<uint64_t>() +
                change.modifiedRegisterValues[i].get<uint64_t>());
      }
      break;
    }
    case arch::ChangeType::DECREMENT: {
      for (size_t i = 0; i < change.modifiedRegisters.size(); i++) {
        registerFileSet_.set(
            change.modifiedRegisters[i],
            registerFileSet_.get(change.modifiedRegisters[i]).get<uint64_t>() -
                change.modifiedRegisterValues[i].get<uint64_t>());
      }
      break;
    }
    default: {  // arch::ChangeType::REPLACEMENT
      // If type is ChangeType::REPLACEMENT, set new values
      for (size_t i = 0; i < change.modifiedRegisters.size(); i++) {
        registerFileSet_.set(change.modifiedRegisters[i],
                             change.modifiedRegisterValues[i]);
      }
      break;
    }
  }

  // Update memory
  // TODO: Analyse if ChangeType::INCREMENT or ChangeType::DECREMENT case is
  // required for memory changes
  for (size_t i = 0; i < change.memoryAddresses.size(); i++) {
    dataMemory_.requestWrite(change.memoryAddresses[i],
                             change.memoryAddressValues[i]);
  }
}

void Core::handleLoad(const std::shared_ptr<Instruction>& instruction) {
  loadData(instruction);
  if (instruction->exceptionEncountered()) {
    raiseException(instruction);
    return;
  }

  forwardOperands(instruction->getDestinationRegisters(),
                  instruction->getResults());
  // Manually add the instruction to the writeback input buffer
  completionSlots_[0].getTailSlots()[0] = instruction;
}

}  // namespace inorder
}  // namespace models
}  // namespace simeng<|MERGE_RESOLUTION|>--- conflicted
+++ resolved
@@ -15,12 +15,8 @@
 
 Core::Core(MemoryInterface& instructionMemory, MemoryInterface& dataMemory,
            uint64_t processMemorySize, uint64_t entryPoint,
-<<<<<<< HEAD
            const arch::Architecture& isa, BranchPredictor& branchPredictor,
            Statistics& stats)
-=======
-           const arch::Architecture& isa, BranchPredictor& branchPredictor)
->>>>>>> 62c28909
     : dataMemory_(dataMemory),
       isa_(isa),
       stats_(stats),
@@ -45,13 +41,10 @@
   // Query and apply initial state
   auto state = isa.getInitialState();
   applyStateChange(state);
-<<<<<<< HEAD
 
   // Register stat counters
   ticksCntr_ = stats_.registerStat("core.cycles");
   flushesCntr_ = stats_.registerStat("core.flushes");
-=======
->>>>>>> 62c28909
 };
 
 void Core::tick() {
@@ -123,12 +116,8 @@
   }
 
   fetchUnit_.requestFromPC();
-<<<<<<< HEAD
   isa_.updateSystemTimerRegisters(&registerFileSet_,
                                   stats_.getFullSimStat(ticksCntr_));
-=======
-  isa_.updateSystemTimerRegisters(&registerFileSet_, ticks_);
->>>>>>> 62c28909
 }
 
 bool Core::hasHalted() const {
