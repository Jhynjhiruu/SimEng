#include "simeng/models/inorder/Core.hh"

#include <iomanip>
#include <ios>
#include <sstream>
#include <string>

namespace simeng {
namespace models {
namespace inorder {

Core::Core(memory::MemoryInterface& instructionMemory,
           memory::MemoryInterface& dataMemory, uint64_t processMemorySize,
           uint64_t entryPoint, const arch::Architecture& isa,
           BranchPredictor& branchPredictor)
    : simeng::Core(dataMemory, isa, config::SimInfo::getArchRegStruct()),
      architecturalRegisterFileSet_(registerFileSet_),
      fetchToDecodeBuffer_(1, {}),
      decodeToExecuteBuffer_(1, nullptr),
      completionSlots_(1, {1, nullptr}),
      fetchUnit_(fetchToDecodeBuffer_, instructionMemory, processMemorySize,
                 entryPoint,
                 config::SimInfo::getConfig()["Fetch"]["Fetch-Block-Size"]
                     .as<uint16_t>(),
                 isa, branchPredictor),
      decodeUnit_(fetchToDecodeBuffer_, decodeToExecuteBuffer_,
                  branchPredictor),
      executeUnit_(
          decodeToExecuteBuffer_, completionSlots_[0],
          [this](auto regs, auto values) { forwardOperands(regs, values); },
          [this](auto instruction) { handleLoad(instruction); },
          [this](auto instruction) { storeData(instruction); },
          [this](auto instruction) { raiseException(instruction); },
          branchPredictor, false),
      writebackUnit_(completionSlots_, registerFileSet_, [](auto insnId) {}) {
  // Query and apply initial state
  auto state = isa.getInitialState();
  applyStateChange(state);
};

void Core::tick() {
  ticks_++;

  if (hasHalted_) return;

  if (exceptionHandler_ != nullptr) {
    processExceptionHandler();
    return;
  }

  // Writeback must be ticked at start of cycle, to ensure decode reads the
  // correct values
  writebackUnit_.tick();

  // Tick units
  fetchUnit_.tick();
  decodeUnit_.tick();
  executeUnit_.tick();

  // Wipe any data read responses, as they will have been handled by this point
  dataMemory_.clearCompletedReads();

  // Read pending registers for ready-to-execute uop; must happen after execute
  // to allow operand forwarding to take place first
  readRegisters();

  // Tick buffers
  // Each unit must have wiped the entries at the head of the buffer after use,
  // as these will now loop around and become the tail.
  fetchToDecodeBuffer_.tick();
  decodeToExecuteBuffer_.tick();
  // Only ever 1 completion slot
  completionSlots_[0].tick();

  if (exceptionGenerated_) {
    handleException();
    fetchUnit_.requestFromPC();
    return;
  }

  // Check for flush
  if (executeUnit_.shouldFlush()) {
    // Flush was requested at execute stage
    // Update PC and wipe younger buffers (Fetch/Decode, Decode/Execute)
    auto targetAddress = executeUnit_.getFlushAddress();

    fetchUnit_.flushLoopBuffer();
    fetchUnit_.updatePC(targetAddress);
    fetchToDecodeBuffer_.fill({});
    decodeToExecuteBuffer_.fill(nullptr);
    decodeUnit_.purgeFlushed();

    flushes_++;
  } else if (decodeUnit_.shouldFlush()) {
    // Flush was requested at decode stage
    // Update PC and wipe Fetch/Decode buffer.
    auto targetAddress = decodeUnit_.getFlushAddress();

    fetchUnit_.flushLoopBuffer();
    fetchUnit_.updatePC(targetAddress);
    fetchToDecodeBuffer_.fill({});

    flushes_++;
  }

  fetchUnit_.requestFromPC();
  isa_.updateSystemTimerRegisters(&registerFileSet_, ticks_);
}

bool Core::hasHalted() const {
  if (hasHalted_) {
    return true;
  }

  // Core is considered to have halted when the fetch unit has halted, there
  // are no uops pending in any buffer, the execute unit is not currently
  // processing an instructions and no exception is currently being handled.

  // Units place uops in buffer tail, but if buffer is stalled, uops do not
  // move to head slots and so remain in tail slots. Buffer head appears
  // empty. Check emptiness accordingly
  auto decSlots = fetchToDecodeBuffer_.getPendingSlots()[0];
  bool decodePending = decSlots.size() > 0;

  auto exeSlots = decodeToExecuteBuffer_.getPendingSlots()[0];
  bool executePending = exeSlots != nullptr;

  auto writeSlots = completionSlots_[0].getPendingSlots()[0];
  bool writebackPending = writeSlots != nullptr;

  return (fetchUnit_.hasHalted() && !decodePending && !writebackPending &&
          !executePending && executeUnit_.isEmpty() &&
          exceptionHandler_ == nullptr);
}

const ArchitecturalRegisterFileSet& Core::getArchitecturalRegisterFileSet()
    const {
  return architecturalRegisterFileSet_;
}

uint64_t Core::getInstructionsRetiredCount() const {
  return writebackUnit_.getInstructionsWrittenCount();
}

std::map<std::string, std::string> Core::getStats() const {
  auto retired = writebackUnit_.getInstructionsWrittenCount();
  auto ipc = retired / static_cast<float>(ticks_);
  std::ostringstream ipcStr;
  ipcStr << std::setprecision(2) << ipc;

  // Sum up the branch stats reported across the execution units.
  uint64_t totalBranchesExecuted = 0;
  uint64_t totalBranchMispredicts = 0;
  totalBranchesExecuted += executeUnit_.getBranchExecutedCount();
  totalBranchMispredicts += executeUnit_.getBranchMispredictedCount();
  auto branchMissRate = 100.0f * static_cast<float>(totalBranchMispredicts) /
                        static_cast<float>(totalBranchesExecuted);
  std::ostringstream branchMissRateStr;
  branchMissRateStr << std::setprecision(3) << branchMissRate << "%";

  return {{"cycles", std::to_string(ticks_)},
          {"retired", std::to_string(retired)},
          {"ipc", ipcStr.str()},
          {"flushes", std::to_string(flushes_)},
          {"branch.executed", std::to_string(totalBranchesExecuted)},
          {"branch.mispredict", std::to_string(totalBranchMispredicts)},
          {"branch.missrate", branchMissRateStr.str()}};
}

void Core::raiseException(const std::shared_ptr<Instruction>& instruction) {
  exceptionGenerated_ = true;
  exceptionGeneratingInstruction_ = instruction;
}

void Core::handleException() {
  // Flush pipeline
  fetchToDecodeBuffer_.fill({});
  decodeToExecuteBuffer_.fill(nullptr);
  decodeUnit_.purgeFlushed();
  completionSlots_[0].fill(nullptr);

  exceptionGenerated_ = false;

  exceptionHandler_ =
      isa_.handleException(exceptionGeneratingInstruction_, *this, dataMemory_);

  processExceptionHandler();
}

void Core::processExceptionHandler() {
  assert(exceptionHandler_ != nullptr &&
         "Attempted to process an exception handler that wasn't present");
  if (dataMemory_.hasPendingRequests()) {
    // Must wait for all memory requests to complete before processing the
    // exception
    return;
  }

  auto success = exceptionHandler_->tick();
  if (!success) {
    // Exception handler requires further ticks to complete
    return;
  }

  const auto& result = exceptionHandler_->getResult();

  if (result.fatal) {
    hasHalted_ = true;
    std::cout << "[SimEng:Core] Halting due to fatal exception" << std::endl;
  } else {
    fetchUnit_.flushLoopBuffer();
    fetchUnit_.updatePC(result.instructionAddress);
    applyStateChange(result.stateChange);
  }

  exceptionHandler_ = nullptr;
}

void Core::handleLoad(const std::shared_ptr<Instruction>& instruction) {
  loadData(instruction);
  if (instruction->exceptionEncountered()) {
    raiseException(instruction);
    return;
  }

  forwardOperands(instruction->getDestinationRegisters(),
                  instruction->getResults());
  // Manually add the instruction to the writeback input buffer
  completionSlots_[0].getTailSlots()[0] = instruction;
}

void Core::loadData(const std::shared_ptr<Instruction>& instruction) {
  const auto& addresses = instruction->getGeneratedAddresses();
  for (const auto& target : addresses) {
    dataMemory_.requestRead(target);
  }

  // NOTE: This model only supports zero-cycle data memory models, and will
  // not work unless data requests are handled synchronously.
  for (const auto& response : dataMemory_.getCompletedReads()) {
    instruction->supplyData(response.target.address, response.data);
  }

  assert(instruction->hasAllData() &&
         "Load instruction failed to obtain all data this cycle");

  instruction->execute();

  if (instruction->isStoreData()) {
    storeData(instruction);
  }
}

void Core::storeData(const std::shared_ptr<Instruction>& instruction) {
  if (instruction->isStoreAddress()) {
    auto addresses = instruction->getGeneratedAddresses();
    for (auto const& target : addresses) {
      previousAddresses_.push(target);
    }
  }
  if (instruction->isStoreData()) {
    const auto data = instruction->getData();
    for (size_t i = 0; i < data.size(); i++) {
      dataMemory_.requestWrite(previousAddresses_.front(), data[i]);
      previousAddresses_.pop();
    }
  }
}

void Core::forwardOperands(const span<Register>& registers,
                           const span<RegisterValue>& values) {
  assert(registers.size() == values.size() &&
         "Mismatched register and value vector sizes");

  const auto& uop = decodeToExecuteBuffer_.getTailSlots()[0];
  if (uop == nullptr) {
    return;
  }

  auto sourceRegisters = uop->getSourceRegisters();
  for (size_t i = 0; i < registers.size(); i++) {
    // Check each forwarded register vs source operands and supply for each
    // match
    for (size_t operand = 0; operand < sourceRegisters.size(); operand++) {
      const auto& sourceReg = sourceRegisters[operand];
      if (uop->canExecute()) {
        return;
      }
      if (sourceReg == registers[i] && !uop->isSourceOperandReady(operand)) {
        // Supply the operand
        uop->supplyOperand(operand, values[i]);
      }
    }
  }
}

void Core::readRegisters() {
  if (decodeToExecuteBuffer_.isStalled()) {
    return;
  }

  const auto& uop = decodeToExecuteBuffer_.getTailSlots()[0];
  if (uop == nullptr) {
    return;
  }

  // Register read
  // Identify missing registers and supply values
  const auto& sourceRegisters = uop->getSourceRegisters();
  for (size_t i = 0; i < sourceRegisters.size(); i++) {
    const auto& reg = sourceRegisters[i];
    if (!uop->isSourceOperandReady(i)) {
      uop->supplyOperand(i, registerFileSet_.get(reg));
    }
  }
}

<<<<<<< HEAD
void Core::applyStateChange(const arch::ProcessStateChange& change) {
  // Update registers in accordance with the ProcessStateChange type
  switch (change.type) {
    case arch::ChangeType::WRITEBACK: {
      forwardOperands(
          exceptionGeneratingInstruction_->getDestinationRegisters(),
          exceptionGeneratingInstruction_->getResults());

      completionSlots_[0].getTailSlots()[0] =
          std::move(exceptionGeneratingInstruction_);

      break;
    }
    case arch::ChangeType::INCREMENT: {
      for (size_t i = 0; i < change.modifiedRegisters.size(); i++) {
        registerFileSet_.set(
            change.modifiedRegisters[i],
            registerFileSet_.get(change.modifiedRegisters[i]).get<uint64_t>() +
                change.modifiedRegisterValues[i].get<uint64_t>());
      }
      break;
    }
    case arch::ChangeType::DECREMENT: {
      for (size_t i = 0; i < change.modifiedRegisters.size(); i++) {
        registerFileSet_.set(
            change.modifiedRegisters[i],
            registerFileSet_.get(change.modifiedRegisters[i]).get<uint64_t>() -
                change.modifiedRegisterValues[i].get<uint64_t>());
      }
      break;
    }
    default: {  // arch::ChangeType::REPLACEMENT
      // If type is ChangeType::REPLACEMENT, set new values
      for (size_t i = 0; i < change.modifiedRegisters.size(); i++) {
        registerFileSet_.set(change.modifiedRegisters[i],
                             change.modifiedRegisterValues[i]);
      }
      break;
    }
  }

  // Update memory
  // TODO: Analyse if ChangeType::INCREMENT or ChangeType::DECREMENT case is
  // required for memory changes
  for (size_t i = 0; i < change.memoryAddresses.size(); i++) {
    dataMemory_.requestWrite(change.memoryAddresses[i],
                             change.memoryAddressValues[i]);
  }
}

void Core::handleLoad(const std::shared_ptr<Instruction>& instruction) {
  loadData(instruction);
  if (instruction->exceptionEncountered()) {
    raiseException(instruction);
    return;
  }

  forwardOperands(instruction->getDestinationRegisters(),
                  instruction->getResults());
  // Manually add the instruction to the writeback input buffer
  completionSlots_[0].getTailSlots()[0] = instruction;
}

=======
>>>>>>> f4bd1efc
}  // namespace inorder
}  // namespace models
}  // namespace simeng<|MERGE_RESOLUTION|>--- conflicted
+++ resolved
@@ -314,8 +314,6 @@
     }
   }
 }
-
-<<<<<<< HEAD
 void Core::applyStateChange(const arch::ProcessStateChange& change) {
   // Update registers in accordance with the ProcessStateChange type
   switch (change.type) {
@@ -366,21 +364,6 @@
   }
 }
 
-void Core::handleLoad(const std::shared_ptr<Instruction>& instruction) {
-  loadData(instruction);
-  if (instruction->exceptionEncountered()) {
-    raiseException(instruction);
-    return;
-  }
-
-  forwardOperands(instruction->getDestinationRegisters(),
-                  instruction->getResults());
-  // Manually add the instruction to the writeback input buffer
-  completionSlots_[0].getTailSlots()[0] = instruction;
-}
-
-=======
->>>>>>> f4bd1efc
 }  // namespace inorder
 }  // namespace models
 }  // namespace simeng