--- conflicted
+++ resolved
@@ -17,12 +17,8 @@
 Core::Core(MemoryInterface& instructionMemory, MemoryInterface& dataMemory,
            uint64_t processMemorySize, uint64_t entryPoint,
            const arch::Architecture& isa, BranchPredictor& branchPredictor,
-<<<<<<< HEAD
            pipeline::PortAllocator& portAllocator, YAML::Node config,
            Statistics& stats)
-=======
-           pipeline::PortAllocator& portAllocator, YAML::Node config)
->>>>>>> 62c28909
     : isa_(isa),
       stats_(stats),
       physicalRegisterStructures_(
@@ -62,11 +58,7 @@
           [this](auto regs, auto values) {
             dispatchIssueUnit_.forwardOperands(regs, values);
           },
-<<<<<<< HEAD
           stats_, config["LSQ-L1-Interface"]["Exclusive"].as<bool>(),
-=======
-          config["LSQ-L1-Interface"]["Exclusive"].as<bool>(),
->>>>>>> 62c28909
           config["LSQ-L1-Interface"]["Load-Bandwidth"].as<uint16_t>(),
           config["LSQ-L1-Interface"]["Store-Bandwidth"].as<uint16_t>(),
           config["LSQ-L1-Interface"]["Permitted-Requests-Per-Cycle"]
@@ -77,11 +69,7 @@
               .as<uint16_t>()),
       fetchUnit_(fetchToDecodeBuffer_, instructionMemory, processMemorySize,
                  entryPoint, config["Fetch"]["Fetch-Block-Size"].as<uint16_t>(),
-<<<<<<< HEAD
                  isa, branchPredictor, stats_),
-=======
-                 isa, branchPredictor),
->>>>>>> 62c28909
       reorderBuffer_(
           config["Queue-Sizes"]["ROB"].as<unsigned int>(), registerAliasTable_,
           loadStoreQueue_,
@@ -90,7 +78,6 @@
             fetchUnit_.registerLoopBoundary(branchAddress);
           },
           branchPredictor, config["Fetch"]["Loop-Buffer-Size"].as<uint16_t>(),
-<<<<<<< HEAD
           config["Fetch"]["Loop-Detection-Threshold"].as<uint16_t>(), stats_),
       decodeUnit_(fetchToDecodeBuffer_, decodeToRenameBuffer_, branchPredictor,
                   stats_),
@@ -100,15 +87,6 @@
       dispatchIssueUnit_(renameToDispatchBuffer_, issuePorts_, registerFileSet_,
                          portAllocator, physicalRegisterQuantities_, config,
                          stats_),
-=======
-          config["Fetch"]["Loop-Detection-Threshold"].as<uint16_t>()),
-      decodeUnit_(fetchToDecodeBuffer_, decodeToRenameBuffer_, branchPredictor),
-      renameUnit_(decodeToRenameBuffer_, renameToDispatchBuffer_,
-                  reorderBuffer_, registerAliasTable_, loadStoreQueue_,
-                  physicalRegisterStructures_.size()),
-      dispatchIssueUnit_(renameToDispatchBuffer_, issuePorts_, registerFileSet_,
-                         portAllocator, physicalRegisterQuantities_, config),
->>>>>>> 62c28909
       writebackUnit_(
           completionSlots_, registerFileSet_,
           [this](auto insnId) { reorderBuffer_.commitMicroOps(insnId); },
@@ -143,7 +121,6 @@
   // Query and apply initial state
   auto state = isa.getInitialState();
   applyStateChange(state);
-<<<<<<< HEAD
 
   // Register stat counters
   ticksCntr_ = stats_.registerStat("core.cycles");
@@ -158,8 +135,6 @@
     statName << "rob.commits." << i;
     commitCntrs_.push_back(stats_.registerStat(statName.str()));
   }
-=======
->>>>>>> 62c28909
 };
 
 void Core::tick() {
@@ -223,12 +198,8 @@
 
   flushIfNeeded();
   fetchUnit_.requestFromPC();
-<<<<<<< HEAD
   isa_.updateSystemTimerRegisters(&registerFileSet_,
                                   stats_.getFullSimStat(ticksCntr_));
-=======
-  isa_.updateSystemTimerRegisters(&registerFileSet_, ticks_);
->>>>>>> 62c28909
 }
 
 void Core::flushIfNeeded() {
