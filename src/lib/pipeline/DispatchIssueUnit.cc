#include "simeng/pipeline/DispatchIssueUnit.hh"

#include <algorithm>
#include <iostream>

namespace simeng {
namespace pipeline {

DispatchIssueUnit::DispatchIssueUnit(
    PipelineBuffer<std::shared_ptr<Instruction>>& fromRename,
    std::vector<PipelineBuffer<std::shared_ptr<Instruction>>>& issuePorts,
    const RegisterFileSet& registerFileSet, PortAllocator& portAllocator,
<<<<<<< HEAD
    const std::vector<uint16_t>& physicalRegisterStructure,
    std::vector<std::pair<uint8_t, uint64_t>> rsArrangement,
    std::string operandBypassType, uint8_t dispatchRate)
=======
    const std::vector<uint16_t>& physicalRegisterStructure, YAML::Node config)
>>>>>>> 62c28909
    : input_(fromRename),
      issuePorts_(issuePorts),
      registerFileSet_(registerFileSet),
      scoreboard_(physicalRegisterStructure.size()),
      dependencyMatrix_(physicalRegisterStructure.size()),
<<<<<<< HEAD
      portAllocator_(portAllocator),
      operandBypassType_(operandBypassType),
      dispatchRate_(dispatchRate) {
=======
      portAllocator_(portAllocator) {
>>>>>>> 62c28909
  // Initialise scoreboard
  for (size_t type = 0; type < physicalRegisterStructure.size(); type++) {
    scoreboard_[type].assign(physicalRegisterStructure[type], true);
    dependencyMatrix_[type].resize(physicalRegisterStructure[type]);
  }
  // Create set of reservation station structs with correct issue port
  // mappings
  for (size_t i = 0; i < config["Reservation-Stations"].size(); i++) {
    // Iterate over each reservation station in config
    auto reservation_station = config["Reservation-Stations"][i];
    // Create ReservationStation struct to be stored
    ReservationStation rs = {
        reservation_station["Size"].as<uint16_t>(),
        reservation_station["Dispatch-Rate"].as<uint16_t>(),
        0,
        {}};
    // Resize rs port attribute to match what's defined in config file
    rs.ports.resize(reservation_station["Ports"].size());
    for (size_t j = 0; j < reservation_station["Ports"].size(); j++) {
      // Iterate over issue ports in config
      uint16_t issue_port = reservation_station["Ports"][j].as<uint16_t>();
      rs.ports[j].issuePort = issue_port;
      // Add port mapping entry, resizing vector if needed
      if ((issue_port + 1) > portMapping_.size()) {
        portMapping_.resize((issue_port + 1));
      }
      portMapping_[issue_port] = {i, j};
    }
    reservationStations_.push_back(rs);
  }
  for (uint16_t i = 0; i < reservationStations_.size(); i++)
    flushed_.emplace(i, std::initializer_list<std::shared_ptr<Instruction>>{});
}

void DispatchIssueUnit::tick() {
  input_.stall(false);
  ticks_++;

  /** Stores the number of instructions dispatched for each
   * reservation station. */
  std::vector<uint16_t> dispatches = {
      0, static_cast<unsigned short>(reservationStations_.size())};

  // Check if waiting instructions are ready.
  auto itWait = waitingInstructions_.find(ticks_);
  if (itWait != waitingInstructions_.end()) {
    auto vec = itWait->second;
    auto itInner = vec.begin();
    // Loop through each vector entry
    while (itInner != vec.end()) {
      auto& entry = itInner->first;
      auto value = itInner->second;

      entry.uop->supplyOperand(entry.operandIndex, value);
      if (entry.uop->canExecute()) {
        // Add the now-ready instruction to the relevant ready queue
        auto rsInfo = portMapping_[entry.port];

        reservationStations_[rsInfo.first].ports[rsInfo.second].ready.push_back(
            std::move(entry.uop));
      }
      // Increment iterator to next vector element.
      itInner++;
    }
    // Once all entrys have been dispatched, remove map entry
    waitingInstructions_.erase(itWait);
  }

  // Check if uop is ready.
  auto itDep = dependantInstructions_.begin();
  while (itDep != dependantInstructions_.end()) {
    auto& entry = *itDep;
    auto& sourceRegisters = entry.uop->getOperandRegisters();
    const auto& reg = sourceRegisters[entry.operandIndex];

    bool supplied = false;

    if (scoreboard_[reg.type][reg.tag]) {
      // The scoreboard says it's ready; read and supply the register value
      entry.uop->supplyOperand(entry.operandIndex, registerFileSet_.get(reg));
      supplied = true;
    }

    if (entry.uop->canExecute()) {
      // Add the now-ready instruction to the relevant ready queue
      auto rsInfo = portMapping_[entry.port];
      reservationStations_[rsInfo.first].ports[rsInfo.second].ready.push_back(
          std::move(entry.uop));
    }

    // Remove completed instructions from dependantInstructions_ or increase
    // iterator
    if (supplied)
      itDep = dependantInstructions_.erase(itDep);
    else
      itDep++;
  }

  // Dispatch from Input Buffer
  for (size_t slot = 0; slot < input_.getWidth(); slot++) {
    auto& uop = input_.getHeadSlots()[slot];
    if (uop == nullptr) {
      continue;
    }

    const std::vector<uint16_t>& supportedPorts = uop->getSupportedPorts();
    if (uop->exceptionEncountered()) {
      // Exception; mark as ready to commit, and remove from pipeline
      uop->setCommitReady();
      input_.getHeadSlots()[slot] = nullptr;
      continue;
    }
    // Allocate issue port to uop
    uint16_t port = portAllocator_.allocate(supportedPorts);
    uint16_t RS_Index = portMapping_[port].first;
    uint16_t RS_Port = portMapping_[port].second;
    assert(RS_Index < reservationStations_.size() &&
           "Allocated port inaccessible");
    ReservationStation& rs = reservationStations_[RS_Index];

    // When appropriate, stall uop or input buffer if stall buffer full
    if (rs.currentSize == rs.capacity ||
        dispatches[RS_Index] == rs.dispatchRate) {
      // Deallocate port given
      portAllocator_.deallocate(port);
      input_.stall(true);
      rsStalls_++;
      return;
    }

    // Assume the uop will be ready
    bool ready = true;

    // Register read
    // Identify remaining missing registers and supply values
    auto& sourceRegisters = uop->getOperandRegisters();
    for (uint8_t i = 0; i < sourceRegisters.size(); i++) {
      const auto& reg = sourceRegisters[i];

      if (!uop->isOperandReady(i)) {
        // The operand hasn't already been supplied
        if (scoreboard_[reg.type][reg.tag]) {
          // The scoreboard says it's ready; read and supply the register value
          uop->supplyOperand(i, registerFileSet_.get(reg));
        } else {
          // This register isn't ready yet. Register this uop to the dependency
          // matrix for a more efficient lookup later
          dependencyMatrix_[reg.type][reg.tag].push_back({uop, port, i});
          ready = false;
        }
      }
    }

    // Set scoreboard for all destination registers as not ready
    auto& destinationRegisters = uop->getDestinationRegisters();
    for (const auto& reg : destinationRegisters) {
      scoreboard_[reg.type][reg.tag] = false;
    }

    // Increment dispatches made and RS occupied entries size
    dispatches[RS_Index]++;
    rs.currentSize++;

    if (ready) {
      rs.ports[RS_Port].ready.push_back(std::move(uop));
    }

    input_.getHeadSlots()[slot] = nullptr;
  }
}

void DispatchIssueUnit::issue() {
  int issued = 0;
  // Check the ready queues, and issue an instruction from each if the
  // corresponding port isn't blocked
  for (size_t i = 0; i < issuePorts_.size(); i++) {
    ReservationStation& rs = reservationStations_[portMapping_[i].first];
    auto& queue = rs.ports[portMapping_[i].second].ready;
    if (issuePorts_[i].isStalled()) {
      if (queue.size() > 0) {
        portBusyStalls_++;
      }
      continue;
    }

    if (queue.size() > 0) {
      auto& uop = queue.front();
      issuePorts_[i].getTailSlots()[0] = std::move(uop);
      queue.pop_front();

      // Inform the port allocator that an instruction issued
      portAllocator_.issued(i);
      issued++;

      assert(rs.currentSize > 0);
      rs.currentSize--;
    }
  }

  if (issued == 0) {
    for (const auto& rs : reservationStations_) {
      if (rs.currentSize != 0) {
        backendStalls_++;
        return;
      }
    }
    frontendStalls_++;
  }
}

void DispatchIssueUnit::forwardOperands(
    const std::shared_ptr<Instruction> insn) {
  const span<Register>& registers = insn->getDestinationRegisters();
  const span<RegisterValue>& values = insn->getResults();
  assert(registers.size() == values.size() &&
         "Mismatched register and value vector sizes");

  for (size_t i = 0; i < registers.size(); i++) {
    const auto& reg = registers[i];
    // Flag scoreboard as ready now result is available
    scoreboard_[reg.type][reg.tag] = true;

    // Supply the value to all dependent uops
    const auto& dependents = dependencyMatrix_[reg.type][reg.tag];
    for (auto& entry : dependents) {
      // Forward latency defaults to an all-to-all mapping where latency is
      // always 0.
      int8_t forwardLatency = 0;
      if (operandBypassType_ == "None")
        forwardLatency = -1;
      else if (operandBypassType_ == "Mapping")
        forwardLatency = insn->canForward(insn->getProducerGroup(),
                                          entry.uop->getConsumerGroup());

      if (forwardLatency == 0) {
        // If forwarding latency is 0 then can be issued immediately
        entry.uop->supplyOperand(entry.operandIndex, values[i]);
        if (entry.uop->canExecute()) {
          // Add the now-ready instruction to the relevant ready queue
          auto rsInfo = portMapping_[entry.port];
          reservationStations_[rsInfo.first]
              .ports[rsInfo.second]
              .ready.push_back(std::move(entry.uop));
        }
      } else if (forwardLatency == -1) {
        // Latecy of -1 means no forwarding is permitted.
        dependantInstructions_.push_back(entry);
      } else {
        // Add instruction to waiting list for y ticks
        uint64_t releaseOnTick = ticks_ + forwardLatency;
        // See if other instructions are released on the same ticks_ count
        if (waitingInstructions_.find(releaseOnTick) !=
            waitingInstructions_.end()) {
          // If yes, add this instruction and value pair to the vector
          waitingInstructions_.find(releaseOnTick)
              ->second.push_back(std::make_pair(entry, values[i]));
        } else {
          // If not, create new map entry
          std::vector<std::pair<dependencyEntry, RegisterValue>> vec;
          vec.push_back(std::make_pair(entry, values[i]));
          waitingInstructions_.insert(std::make_pair(releaseOnTick, vec));
        }
      }
    }
    // Clear the dependency list
    dependencyMatrix_[reg.type][reg.tag].clear();
  }
}

void DispatchIssueUnit::setRegisterReady(Register reg) {
  scoreboard_[reg.type][reg.tag] = true;
}

void DispatchIssueUnit::purgeFlushed() {
  for (size_t i = 0; i < reservationStations_.size(); i++) {
    // Search the ready queues for flushed instructions and remove them
    auto& rs = reservationStations_[i];
    for (auto& port : rs.ports) {
      // Ready queue
      auto readyIter = port.ready.begin();
      while (readyIter != port.ready.end()) {
        auto& uop = *readyIter;
        if (uop->isFlushed()) {
          portAllocator_.deallocate(port.issuePort);
          readyIter = port.ready.erase(readyIter);
          assert(rs.currentSize > 0);
          rs.currentSize--;
        } else {
          readyIter++;
        }
      }
    }
  }

  // Collect flushed instructions and remove them from the dependency matrix
  for (auto& it : flushed_) it.second.clear();
  for (auto& registerType : dependencyMatrix_) {
    for (auto& dependencyList : registerType) {
      auto it = dependencyList.begin();
      while (it != dependencyList.end()) {
        auto& entry = *it;
        if (entry.uop->isFlushed()) {
          auto rsIndex = portMapping_[entry.port].first;
          if (!flushed_[rsIndex].count(entry.uop)) {
            flushed_[rsIndex].insert(entry.uop);
            portAllocator_.deallocate(entry.port);
          }
          it = dependencyList.erase(it);
        } else {
          it++;
        }
      }
    }
  }

  // Update reservation station size
  for (uint8_t i = 0; i < reservationStations_.size(); i++) {
    assert(reservationStations_[i].currentSize >= flushed_[i].size());
    reservationStations_[i].currentSize -= flushed_[i].size();
  }
}

uint64_t DispatchIssueUnit::getRSStalls() const { return rsStalls_; }
uint64_t DispatchIssueUnit::getFrontendStalls() const {
  return frontendStalls_;
}
uint64_t DispatchIssueUnit::getBackendStalls() const { return backendStalls_; }
uint64_t DispatchIssueUnit::getPortBusyStalls() const {
  return portBusyStalls_;
}

void DispatchIssueUnit::getRSSizes(std::vector<uint64_t>& sizes) const {
  for (auto& rs : reservationStations_) {
    sizes.push_back(rs.capacity - rs.currentSize);
  }
}
}  // namespace pipeline
}  // namespace simeng<|MERGE_RESOLUTION|>--- conflicted
+++ resolved
@@ -10,26 +10,14 @@
     PipelineBuffer<std::shared_ptr<Instruction>>& fromRename,
     std::vector<PipelineBuffer<std::shared_ptr<Instruction>>>& issuePorts,
     const RegisterFileSet& registerFileSet, PortAllocator& portAllocator,
-<<<<<<< HEAD
-    const std::vector<uint16_t>& physicalRegisterStructure,
-    std::vector<std::pair<uint8_t, uint64_t>> rsArrangement,
-    std::string operandBypassType, uint8_t dispatchRate)
-=======
     const std::vector<uint16_t>& physicalRegisterStructure, YAML::Node config)
->>>>>>> 62c28909
     : input_(fromRename),
       issuePorts_(issuePorts),
       registerFileSet_(registerFileSet),
       scoreboard_(physicalRegisterStructure.size()),
       dependencyMatrix_(physicalRegisterStructure.size()),
-<<<<<<< HEAD
       portAllocator_(portAllocator),
-      operandBypassType_(operandBypassType),
-      dispatchRate_(dispatchRate) {
-=======
-      portAllocator_(portAllocator) {
->>>>>>> 62c28909
-  // Initialise scoreboard
+      operandBypassType_(config["Core"]["Operand-Bypass"].as<std::string>()) {
   for (size_t type = 0; type < physicalRegisterStructure.size(); type++) {
     scoreboard_[type].assign(physicalRegisterStructure[type], true);
     dependencyMatrix_[type].resize(physicalRegisterStructure[type]);
