--- conflicted
+++ resolved
@@ -49,11 +49,6 @@
                   << std::endl;
         exit(1);
       }
-<<<<<<< HEAD
-
-      assert(bytesRead != 0 && "predecode failure for loop buffer entry");
-=======
->>>>>>> 3ffa9874
 
       // Set prediction to recorded value during loop buffer filling
       if (macroOp[0]->isBranch()) {
