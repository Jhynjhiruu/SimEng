#include <chrono>
#include <cmath>
#include <cstring>
#include <iomanip>
#include <iostream>
#include <string>

#include "simeng/Core.hh"
#include "simeng/CoreInstance.hh"
#include "simeng/MemoryInterface.hh"
#include "simeng/SpecialFileDirGen.hh"
#include "simeng/version.hh"

/** Tick the provided core model until it halts. */
int simulate(simeng::Core& core, simeng::MemoryInterface& dataMemory,
             simeng::MemoryInterface& instructionMemory) {
  uint64_t iterations = 0;

  // Tick the core and memory interfaces until the program has halted
  while (!core.hasHalted() || dataMemory.hasPendingRequests()) {
    // Tick the core
    core.tick();

    // Tick memory
    instructionMemory.tick();
    dataMemory.tick();

    iterations++;
  }

  return iterations;
}

int main(int argc, char** argv) {
  // Print out build metadata
  std::cout << "[SimEng] Build metadata:" << std::endl;
  std::cout << "[SimEng] \tVersion: " SIMENG_VERSION << std::endl;
  std::cout << "[SimEng] \tCompile Time - Date: " __TIME__ " - " __DATE__
            << std::endl;
  std::cout << "[SimEng] \tBuild type: " SIMENG_BUILD_TYPE << std::endl;
  std::cout << "[SimEng] \tCompile options: " SIMENG_COMPILE_OPTIONS
            << std::endl;
  std::cout << "[SimEng] \tTest suite: " SIMENG_ENABLE_TESTS << std::endl;
  std::cout << std::endl;

  // Create the instance of the core to be simulated
  std::unique_ptr<simeng::CoreInstance> coreInstance;
  std::string executablePath = "";
  std::string configFilePath = "";
  std::vector<std::string> executableArgs = {};

  // Determine if a config file has been supplied.
  if (argc > 1) {
    configFilePath = std::string(argv[1]);
    // Determine if an executable has been supplied
    if (argc > 2) {
      executablePath = std::string(argv[2]);
      // Create a vector of any potential executable arguments from their
      // relative position within the argv variable
      char** startOfArgs = argv + 3;
      int numberofArgs = argc - 3;
      executableArgs =
          std::vector<std::string>(startOfArgs, startOfArgs + numberofArgs);
    }
    coreInstance = std::make_unique<simeng::CoreInstance>(
        configFilePath, executablePath, executableArgs);
  } else {
    // Without a config file, no executable can be supplied so pass default
    // (empty) values for executable information
    coreInstance =
        std::make_unique<simeng::CoreInstance>(executablePath, executableArgs);
    configFilePath = "Default";
  }

  // Replace empty executablePath string with more useful content for
  // outputting
  if (executablePath == "") executablePath = "Default";

  // Get simulation objects needed to forward simulation
  std::shared_ptr<simeng::Core> core = coreInstance->getCore();
  std::shared_ptr<simeng::MemoryInterface> dataMemory =
      coreInstance->getDataMemory();
  std::shared_ptr<simeng::MemoryInterface> instructionMemory =
      coreInstance->getInstructionMemory();

  // Output general simumlation details
  std::cout << "[SimEng] Running in " << coreInstance->getSimulationModeString()
            << " mode" << std::endl;
  std::cout << "[SimEng] Workload: " << executablePath;
  for (const auto& arg : executableArgs) std::cout << " " << arg;
  std::cout << std::endl;
  std::cout << "[SimEng] Config file: " << configFilePath << std::endl;

  // Run simulation
  std::cout << "[SimEng] Starting...\n" << std::endl;
  int iterations = 0;
  auto startTime = std::chrono::high_resolution_clock::now();
  iterations = simulate(*core, *dataMemory, *instructionMemory);

  // Get timing information
  auto endTime = std::chrono::high_resolution_clock::now();
  auto duration =
      std::chrono::duration_cast<std::chrono::milliseconds>(endTime - startTime)
          .count();
  double khz = (iterations / (static_cast<double>(duration) / 1000.0)) / 1000.0;
  uint64_t retired = core->getInstructionsRetiredCount();
<<<<<<< HEAD
  double mips = retired / (static_cast<double>(duration) / 1000.0);
=======
  double mips = (retired / (static_cast<double>(duration))) / 1000.0;
>>>>>>> 260a2039

  // Print stats
  std::cout << std::endl;
  auto stats = core->getStats();
  for (const auto& [key, value] : stats) {
    std::cout << "[SimEng] " << key << ": " << value << std::endl;
  }
  std::cout << std::endl;
  std::cout << "[SimEng] Finished " << iterations << " ticks in " << duration
            << "ms (" << std::round(khz) << " kHz, " << std::setprecision(2)
            << mips << " MIPS)" << std::endl;

// Print build metadata and core statistics in YAML format
// to facilitate parsing. Print "YAML-SEQ" to indicate beginning
// of YAML formatted data.
#ifdef YAML_OUTPUT

  YAML::Emitter out;
  out << YAML::BeginDoc << YAML::BeginMap;
  out << YAML::Key << "build metadata" << YAML::Value;
  out << YAML::BeginSeq;
  out << "Version: " SIMENG_VERSION;
  out << "Compile Time - Date: " __TIME__ " - " __DATE__;
  out << "Build type: " SIMENG_BUILD_TYPE;
  out << "Compile options: " SIMENG_COMPILE_OPTIONS;
  out << "Test suite: " SIMENG_ENABLE_TESTS;
  out << YAML::EndSeq;
  for (const auto& [key, value] : stats) {
    out << YAML::Key << key << YAML::Value << value;
  }
  out << YAML::Key << "duration" << YAML::Value << duration;
  out << YAML::Key << "mips" << YAML::Value << mips;
  out << YAML::Key << "cycles_per_sec" << YAML::Value
      << std::stod(stats["cycles"]) / (duration / 1000.0);
  out << YAML::EndMap << YAML::EndDoc;

  std::cout << "YAML-SEQ\n";
  std::cout << out.c_str() << std::endl;

#endif

  return 0;
}<|MERGE_RESOLUTION|>--- conflicted
+++ resolved
@@ -104,11 +104,7 @@
           .count();
   double khz = (iterations / (static_cast<double>(duration) / 1000.0)) / 1000.0;
   uint64_t retired = core->getInstructionsRetiredCount();
-<<<<<<< HEAD
-  double mips = retired / (static_cast<double>(duration) / 1000.0);
-=======
   double mips = (retired / (static_cast<double>(duration))) / 1000.0;
->>>>>>> 260a2039
 
   // Print stats
   std::cout << std::endl;
