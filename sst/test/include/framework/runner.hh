--- conflicted
+++ resolved
@@ -21,19 +21,6 @@
   Runner() {}
   /** Method used to run the test(s) inside a runner. */
   virtual void run(){};
-<<<<<<< HEAD
-  /**
-   * Returns the current executing TestContext.
-   * The TestContext for a Group changes everytime a new test is run
-   */
-  // TODO commented out as seemingly unused and causing warnings due to return
-  // of a stack variable. This needs to be rewritten
-  //  virtual std::unique_ptr<TestContext>& getCurrContext() {
-  //    std::unique_ptr<TestContext> ptr = std::make_unique<TestContext>();
-  //    return ptr;
-  //  };
-=======
->>>>>>> 3ffa9874
 };
 
 /** GroupConfig used to provide configuration options to a Group. */
